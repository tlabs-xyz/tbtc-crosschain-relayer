--- conflicted
+++ resolved
@@ -1,13 +1,6 @@
-<<<<<<< HEAD
-import { ChainConfig, CHAIN_TYPE } from '../types/ChainConfig.type';
-import { Deposit } from '../types/Deposit.type';
-import { LogError, LogMessage, LogWarning } from '../utils/Logs';
-import { BaseChainHandler } from './BaseChainHandler';
-=======
-import { ChainConfig, ChainType } from '../types/ChainConfig.type.js';
+import { ChainConfig, CHAIN_TYPE } from '../types/ChainConfig.type.js';
 import logger from '../utils/Logger.js';
 import { BaseChainHandler } from './BaseChainHandler.js';
->>>>>>> b237be5a
 
 // Placeholder for Sui specific imports (e.g., @mysten/sui.js)
 
@@ -17,16 +10,9 @@
 
   constructor(config: ChainConfig) {
     super(config);
-<<<<<<< HEAD
-    LogMessage(`Constructing SuiChainHandler for ${this.config.chainName}`);
+    logger.debuge(`Constructing SuiChainHandler for ${this.config.chainName}`);
     if (config.chainType !== CHAIN_TYPE.SUI) {
-=======
-    logger.debug(`Constructing SuiChainHandler for ${this.config.chainName}`);
-    if (config.chainType !== ChainType.SUI) {
->>>>>>> b237be5a
-      throw new Error(
-        `Incorrect chain type ${config.chainType} provided to SuiChainHandler.`
-      );
+      throw new Error(`Incorrect chain type ${config.chainType} provided to SuiChainHandler.`);
     }
   }
 
@@ -37,35 +23,27 @@
       // const { SuiClient, getFullnodeUrl } = await import('@mysten/sui');
       // const fullnodeUrl = getFullnodeUrl('testnet'); // Or use this.config.l2Rpc
       // this.suiClient = new SuiClient({ url: fullnodeUrl });
-      logger.warn(
-        `Sui L2 client initialization NOT YET IMPLEMENTED for ${this.config.chainName}.`
-      );
+      logger.warn(`Sui L2 client initialization NOT YET IMPLEMENTED for ${this.config.chainName}.`);
     } else {
-      logger.warn(
-        `Sui L2 RPC not configured for ${this.config.chainName}. L2 features disabled.`
-      );
+      logger.warn(`Sui L2 RPC not configured for ${this.config.chainName}. L2 features disabled.`);
     }
   }
 
   protected async setupL2Listeners(): Promise<void> {
     if (!this.config.useEndpoint) {
-      logger.warn(
-        `Sui L2 Listener setup NOT YET IMPLEMENTED for ${this.config.chainName}.`
-      );
+      logger.warn(`Sui L2 Listener setup NOT YET IMPLEMENTED for ${this.config.chainName}.`);
       // TODO: Implement Sui event subscription
       // Example: await this.suiClient.subscribeEvent({ filter: { MoveModule: { package: '<PACKAGE_ID>', module: '<MODULE_NAME>' } }, onMessage: callback });
       // Requires Sui Move module equivalent of L2BitcoinDepositor events.
     } else {
-      logger.debug(
-        `Sui L2 Listeners skipped for ${this.config.chainName} (using Endpoint).`
-      );
+      logger.debug(`Sui L2 Listeners skipped for ${this.config.chainName} (using Endpoint).`);
     }
   }
 
   async getLatestBlock(): Promise<number> {
     if (this.config.useEndpoint) return 0;
     logger.warn(
-      `Sui getLatestBlock (checkpoint sequence number) NOT YET IMPLEMENTED for ${this.config.chainName}. Returning 0.`
+      `Sui getLatestBlock (checkpoint sequence number) NOT YET IMPLEMENTED for ${this.config.chainName}. Returning 0.`,
     );
     // TODO: Implement logic to get the latest Sui checkpoint sequence number
     // Example: const checkpoint = await this.suiClient.getLatestCheckpointSequenceNumber(); return Number(checkpoint);
@@ -77,9 +55,7 @@
     latestBlock: number; // Represents checkpoint sequence number
   }): Promise<void> {
     if (this.config.useEndpoint) return;
-    logger.warn(
-      `Sui checkForPastDeposits NOT YET IMPLEMENTED for ${this.config.chainName}.`
-    );
+    logger.warn(`Sui checkForPastDeposits NOT YET IMPLEMENTED for ${this.config.chainName}.`);
     // TODO: Implement logic to query past Sui events
     // Example: await this.suiClient.queryEvents({ query: { MoveModule: { ... } }, order: 'descending', limit: 50 });
     // Will need ways to filter by time or checkpoint range.
